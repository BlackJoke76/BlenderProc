# ShapeNet with Scenenet

<p align="center">
<img src="rendering.jpg" alt="Front readme image" width=550>
</p>

The focus of this example is the `loader.ShapeNetLoader` in combination with the SceneNet loader, this is an advanced example, please make sure that you have read:

* [shapenet](../shapenet): Rendering ShapeNet objects 
* [scenenet](../scenenet): Rendering SceneNet scenes with sampled camera poses.


## Usage

Execute in the BlenderProc main directory:

```
python run.py examples/shapenet_with_scenenet/config.yaml <PATH_TO_SCENE_NET_OBJ_FILE> <PATH_TO_TEXTURE_FOLDER> <PATH_TO_ShapeNetCore.v2> examples/shapenet_with_scenenet/output
``` 

* `examples/shapenet_with_scenenet/config.yaml`: path to the configuration file with pipeline configuration.
* `<PATH_TO_SCENE_NET_OBJ_FILE>`: path to the used SceneNet `.obj` file, download via this [script](../../scripts/download_scenenet.py)
* `<PATH_TO_TEXTURE_FOLDER>`: path to the downloaded texture files, you can find them [here](http://tinyurl.com/zpc9ppb)
* `<PATH_TO_ShapeNetCore.v2>`: path to the downloaded shape net core v2 dataset, get it [here](http://www.shapenet.org/) 
* `examples/shapenet_with_scenenet/output`: path to the output directory.

As this example requires a bed to be present in the scene, it will only work with the `1Bedroom/*` SceneNet scenes.

## Visualization

In the output folder you will find a series of `.hdf5` containers. These can be visualized with the script:

```
python scripts/visHdf5Files.py examples/shapenet_with_scenenet/output/*.hdf5
``` 

## Steps

* At first the SceneNet scene is loaded and we add the custom property `cp_physics` to make sure that the sampled ShapeNet objects, bounds of the SceneNet scene.
* As explained in the [scenenet](../scenenet) example, the textures are randomly sampled.
* The ShapeNetLoader loads all the object paths with the `synset_id` = `02801938`, this id stands for the category `basket`.
* One of them is now randomly selected and loaded.
* Then we select that one object and change its location to be above an object with the `catgory_id = 4`, which stands for bed.
* We also add a solidify modifier as a few of the objects in the ShapeNet dataset have only a really thin outer shell, this might lead to bad results in the physics simulation.
* The physics simulation is run to let the ShapeNet object fall down on the bed.
* We finally sample some cameras around this ShapeNet object, which are located in a HalfSphere above the ShapeNet object.
* Now we only have to render it and store the results it in a `.hdf5` container


## Config file

### SceneNetLoader

```yaml
{
  "module": "loader.SceneNetLoader",
  "config": {
    # after downloading the scenenet dataset it should be located inside of resources/scenenet/SceneNetData/
    "file_path": "<args:0>",
    "texture_folder": "<args:1>",
    "add_properties": {
      "cp_physics": False
    }
  }
}
```

This loader automatically loads a SceneNet scene/house given the corresponding `.obj` file. 
The textures are randomly sampled from the texture folder, for more information see the [scenenet](../scenenet) example.
The `SceneNetLoader` also sets the `category_id` of each object, such that semantic segmentation maps can be rendered in a following step.

To each loaded object do we add the custom property `cp_physics: False`, which means that all of the objects behave passively in a physics simulation.

### ShapeNetLoader 

```yaml
{
  "module": "loader.ShapeNetLoader",
  "config": {
    "data_path": "<args:0>",
    "used_synset_id": "02801938",
    "add_properties": {
      "cp_shape_net_object": True,
      # set the custom property physics to True
      "cp_physics": True
    }
  }
}
```
This module loads a ShapeNet Object, it only needs the path to the `ShapeNetCore.v2` folder, which is saved in `data_path`.
The `synset_id` = `02801938` is set to the id of a basket, which means a random basket will be loaded.

The position will be in the center of the scene, and we add the custom property `cp_physics: True` so that the object will fall during the physics simulation.
We also add a custom property to make the selection with `EntityManipulator` in the next step easier and set the property that the object will be simulated during the physics simulation.

### EntityManipulator
 
```yaml
{
    "module": "manipulators.EntityManipulator",
    "config": {
      # get all shape net objects, as we have only loaded one, this returns only one entity
      "selector": {
        "provider": "getter.Entity",
        "conditions": {
          "cp_shape_net_object": True,
          "type": "MESH"
        }
      },
      # Sets the location of this entity above a bed
      "location": {
        "provider": "sampler.UpperRegionSampler",
        "min_height": 0.3,
        "to_sample_on": {
            "provider": "getter.Entity",
            "conditions": {
              "cp_category_id": 4, # 4 is the category of the bed
              "type": "MESH"
            }
    
        }
      },
      # by adding a modifier we avoid that the objects falls through other objects during the physics simulation
      "cf_add_modifier": {
        "name": "Solidify",
        "thickness": 0.0025
      }
    }
}
```

With the `EntityManipulator` do we change the location and the custom properties of the ShapeNet Object.
For that we first select the object, via the `"selector"`, based on these conditions it returns the ShapeNetObject, which we will manipulate next.

We first set the location to be sampled above an entity, which has the `category_id: 4` (4 stands for bed).
Finally, we add a solidify modifier to get a correct physics interaction.

### PhysicsPositioning

```yaml
{
    "module": "object.PhysicsPositioning",
    "config": {
      "solver_iters": 30,
      "substeps_per_frame": 40,
      "min_simulation_time": 0.5,
      "max_simulation_time": 4,
      "check_object_interval": 0.25,
      "mass_scaling": True,
      "mass_factor": 2000,
      "collision_margin": 0.00001,
      "collision_shape": "MESH"
    }
}
```

We then run the physics simulation, for more information about that please see the [example/physiscs_positioning](../physics_positioning).
The high mass factor and the small collision margin guarantee that the object does not move too much.
Important here are the amount of `solver_iters` and `substeps_per_frame` as they have to be high, as lot of objects in the ShapeNet dataset consist out of thin small pieces.
Without this they might slide into the SceneNet objects.

### CameraSampler

```yaml
{
    "module": "camera.CameraSampler",
    "config": {
      "cam_poses": [
      {
        "number_of_samples": 5,
        "location": {
          "provider":"sampler.PartSphere",
          "center": {
            "provider": "getter.POI",
            "selector": {
              "provider": "getter.Entity",
              "conditions": {
                "cp_shape_net_object": True,
                "type": "MESH"
              }
            }
          },
          "distance_above_center": 0.5,
          "radius": 2,
          "mode": "SURFACE"
        },
        "rotation": {
          "format": "look_at",
          "value": {
            "provider": "getter.POI",
            "selector": {
              "provider": "getter.Entity",
              "conditions": {
                "cp_shape_net_object": True,
                "type": "MESH"
              }
            }
          }
        }
      }
      ]
    }
}
```

We sample here five random camera poses, where the location is on a PartSphere with a radius of 2 around the ShapeNet object.
Only points, which are 0.5 above the center are considered.
These objects are selected via a `getter.Entity` provider, which feeds into a `getter.POI`, which returns the bounding box center of the selected object. 
Each cameras' rotation is such that it looks directly at the object, and the camera faces upwards in Z direction, we use the same selection for the center of the object as for the location.

<<<<<<< HEAD
We render again and store the result inside of `.hdf5` container.

## More examples

* [scenenet_basic](../scenenet_basic): More on rendering SceneNet scenes with fixed camera poses.
* [scenenet_with_cam_sampling](../scenenet_with_cam_sampling): More on rendering SceneNet scenes with dynamically sampled camera poses.
=======
We render again and store the result inside of `.hdf5` container.
>>>>>>> 581ca861
<|MERGE_RESOLUTION|>--- conflicted
+++ resolved
@@ -208,13 +208,4 @@
 These objects are selected via a `getter.Entity` provider, which feeds into a `getter.POI`, which returns the bounding box center of the selected object. 
 Each cameras' rotation is such that it looks directly at the object, and the camera faces upwards in Z direction, we use the same selection for the center of the object as for the location.
 
-<<<<<<< HEAD
-We render again and store the result inside of `.hdf5` container.
-
-## More examples
-
-* [scenenet_basic](../scenenet_basic): More on rendering SceneNet scenes with fixed camera poses.
-* [scenenet_with_cam_sampling](../scenenet_with_cam_sampling): More on rendering SceneNet scenes with dynamically sampled camera poses.
-=======
-We render again and store the result inside of `.hdf5` container.
->>>>>>> 581ca861
+We render again and store the result inside of `.hdf5` container.
--- conflicted
+++ resolved
@@ -79,14 +79,9 @@
     plane.replace_materials(random_cc_texture)
 
 # Define a function that samples the initial pose of a given object above the ground
-<<<<<<< HEAD
 def sample_initial_pose(obj: bproc.types.MeshObject):
-    obj.set_location(UpperRegionSampler.sample(objects_to_sample_on=room_planes[0:1], 
-=======
-def sample_initial_pose(obj: MeshObject):
     obj.set_location(bproc.sampler.upper_region(objects_to_sample_on=room_planes[0:1],
->>>>>>> caabadd6
-                                               min_height=1, max_height=4, face_sample_range=[0.4, 0.6]))
+                                                min_height=1, max_height=4, face_sample_range=[0.4, 0.6]))
     obj.set_rotation_euler(np.random.uniform([0, 0, 0], [0, 0, np.pi * 2]))
 
 # Sample objects on the given surface

import blenderproc as bproc
from blenderproc.python.utility.SetupUtility import SetupUtility
SetupUtility.setup([])

from blenderproc.python.utility.Initializer import Initializer
<<<<<<< HEAD
from blenderproc.python.writer.BopWriterUtility import BopWriterUtility
=======
from blenderproc.python.postprocessing.PostProcessingUtility import PostProcessingUtility
>>>>>>> f446991d
from blenderproc.python.types.LightUtility import Light

import argparse
import os

parser = argparse.ArgumentParser()
parser.add_argument('bop_parent_path', nargs='?', help="Path to the bop datasets parent directory")
parser.add_argument('bop_dataset_name', nargs='?', help="Main BOP dataset")
parser.add_argument('bop_toolkit_path', nargs='?', help="Path to bop toolkit")
parser.add_argument('output_dir', nargs='?', default="examples/bop_scene_replication/output", help="Path to where the final files will be saved ")
args = parser.parse_args()

Initializer.init()

# load specified bop objects into the scene
bop_objs = bproc.loader.load_bop(bop_dataset_path = os.path.join(args.bop_parent_path, args.bop_dataset_name),
                          sys_paths = args.bop_toolkit_path,
                          mm2m = True,
                          scene_id = 1,
                          split = 'test') # careful, some BOP datasets only have labeled 'val' sets

# set shading
for j, obj in enumerate(bop_objs):
    obj.set_shading_mode('auto')
        
# Set light source
light_point = Light()
light_point.set_energy(1000)
light_point.set_location([0, 0, -0.8])

# activate distance rendering and set amount of samples for color rendering
bproc.renderer.enable_distance_output()
bproc.renderer.set_samples(50)

# render the cameras of the current scene
data = bproc.renderer.render()

# Write data to bop format
<<<<<<< HEAD
BopWriterUtility.write(args.output_dir, 
                       dataset = args.bop_dataset_name,
                       depths = bproc.postprocessing.dist2depth(data["distance"]),
                       colors = data["colors"], 
                       save_world2cam = False) # world coords are arbitrary in most real BOP datasets
=======
bproc.writer.write_bop(args.output_dir,
                       dataset=args.bop_dataset_name,
                       depths=PostProcessingUtility.dist2depth(data["distance"]),
                       colors=data["colors"],
                       save_world2cam=False) # world coords are arbitrary in most real BOP datasets
>>>>>>> f446991d
<|MERGE_RESOLUTION|>--- conflicted
+++ resolved
@@ -3,11 +3,6 @@
 SetupUtility.setup([])
 
 from blenderproc.python.utility.Initializer import Initializer
-<<<<<<< HEAD
-from blenderproc.python.writer.BopWriterUtility import BopWriterUtility
-=======
-from blenderproc.python.postprocessing.PostProcessingUtility import PostProcessingUtility
->>>>>>> f446991d
 from blenderproc.python.types.LightUtility import Light
 
 import argparse
@@ -46,16 +41,8 @@
 data = bproc.renderer.render()
 
 # Write data to bop format
-<<<<<<< HEAD
-BopWriterUtility.write(args.output_dir, 
-                       dataset = args.bop_dataset_name,
-                       depths = bproc.postprocessing.dist2depth(data["distance"]),
-                       colors = data["colors"], 
-                       save_world2cam = False) # world coords are arbitrary in most real BOP datasets
-=======
 bproc.writer.write_bop(args.output_dir,
                        dataset=args.bop_dataset_name,
-                       depths=PostProcessingUtility.dist2depth(data["distance"]),
+                       depths = bproc.postprocessing.dist2depth(data["distance"]),
                        colors=data["colors"],
-                       save_world2cam=False) # world coords are arbitrary in most real BOP datasets
->>>>>>> f446991d
+                       save_world2cam=False) # world coords are arbitrary in most real BOP datasets
import csv
import json
import math
import os
from typing import List, Optional, Dict, Any, Union

import bpy
from mathutils import Matrix

from blenderproc.python.utility.LabelIdMapping import LabelIdMapping
from blenderproc.python.types.MaterialUtility import Material
from blenderproc.python.utility.MathUtility import change_coordinate_frame_of_point
from blenderproc.python.types.EntityUtility import create_empty, Entity
from blenderproc.python.types.MeshObjectUtility import create_primitive, MeshObject
from blenderproc.python.utility.Utility import Utility, resolve_path, resolve_resource
from blenderproc.python.loader.ObjectLoader import load_obj
from typing import Tuple


def load_suncg(house_path: str, label_mapping: LabelIdMapping, suncg_dir: Optional[str] = None) -> List[
    Union[Entity, MeshObject]]:
    """ Loads a house.json file into blender.

    - Loads all objects files specified in the house.json file.
    - Orders them hierarchically (level -> room -> object)
    - Writes metadata into the custom properties of each object

    :param house_path: The path to the house.json file which should be loaded.
    :param suncg_dir: The path to the suncg root directory which should be used for loading objects, rooms, textures etc.
    :return: The list of loaded mesh objects.
    """
    # If not suncg root directory has been given, determine it via the given house directory.
    if suncg_dir is None:
        suncg_dir = os.path.join(os.path.dirname(house_path), "../..")

    SuncgLoader._suncg_dir = suncg_dir
    SuncgLoader._collection_of_loaded_objs = {}
    # there are only two types of materials, textures and diffuse
    SuncgLoader._collection_of_loaded_mats = {"texture": {}, "diffuse": {}}

    with open(resolve_path(house_path), "r") as f:
        config = json.load(f)

<<<<<<< HEAD
    object_label_map, object_fine_grained_label_map, object_coarse_grained_label_map = SuncgLoader._read_model_category_mapping(
        os.path.join('resources', 'suncg', 'Better_labeling_for_NYU.csv'))
=======
    object_label_map, object_fine_grained_label_map, object_coarse_grained_label_map = SuncgLoader._read_model_category_mapping(resolve_resource(os.path.join('suncg', 'Better_labeling_for_NYU.csv')))
>>>>>>> f82964ea

    house_id = config["id"]
    loaded_objects = []

    for level in config["levels"]:
        # Build empty level object which acts as a parent for all rooms on the level
        level_obj = create_empty("Level#" + level["id"])
        level_obj.set_cp("type", "Level")
        if "bbox" in level:
            level_obj.set_cp("bbox", SuncgLoader._correct_bbox_frame(level["bbox"]))
        else:
            print("Warning: The level with id " + level[
                "id"] + " is missing the bounding box attribute in the given house.json file!")
        loaded_objects.append(level_obj)

        room_per_object: Dict[int, Entity] = {}

        for node in level["nodes"]:
            # Skip invalid nodes (This is the same behavior as in the SUNCG Toolbox)
            if "valid" in node and node["valid"] == 0:
                continue

            # Metadata is directly stored in the objects custom data
            metadata = {
                "type": node["type"],
                "is_suncg": True
            }

            if "modelId" in node:
                metadata["modelId"] = node["modelId"]

                if node["modelId"] in object_fine_grained_label_map:
                    metadata["fine_grained_class"] = object_fine_grained_label_map[node["modelId"]]
                    metadata["coarse_grained_class"] = object_coarse_grained_label_map[node["modelId"]]
                    metadata["category_id"] = label_mapping.id_from_label(object_label_map[node["modelId"]])

            if "bbox" in node:
                metadata["bbox"] = SuncgLoader._correct_bbox_frame(node["bbox"])

            if "transform" in node:
                transform = Matrix([node["transform"][i * 4:(i + 1) * 4] for i in range(4)])
                # Transpose, as given transform matrix was col-wise, but blender expects row-wise
                transform.transpose()
            else:
                transform = None

            if "materials" in node:
                material_adjustments = node["materials"]
            else:
                material_adjustments = []

            # Lookup if the object belongs to a room
            object_id = int(node["id"].split("_")[-1])
            if object_id in room_per_object:
                parent = room_per_object[object_id]
            else:
                parent = level_obj

            if node["type"] == "Room":
                loaded_objects += SuncgLoader._load_room(node, metadata, material_adjustments, transform, house_id,
                                                         level_obj, room_per_object, label_mapping)
            elif node["type"] == "Ground":
                loaded_objects += SuncgLoader._load_ground(node, metadata, material_adjustments, transform, house_id,
                                                           parent, label_mapping)
            elif node["type"] == "Object":
                loaded_objects += SuncgLoader._load_object(node, metadata, material_adjustments, transform, parent)
            elif node["type"] == "Box":
                loaded_objects += SuncgLoader._load_box(node, material_adjustments, transform, parent, label_mapping)
    SuncgLoader._rename_materials()
    return loaded_objects


class SuncgLoader:
    _suncg_dir: Optional[str] = None
    _collection_of_loaded_objs: Dict[str, List[MeshObject]] = {}
    _collection_of_loaded_mats: Dict[str, Dict[str, Material]] = {}

    @staticmethod
    def _rename_materials():
        """
        Rename all materials based on their texture if they have one

        This makes the accessing later on easier
        """
        # TODO: should only be done to suncg materials
        for material in bpy.data.materials:
            if material.use_nodes:
                nodes = material.node_tree.nodes
                textures = Utility.get_nodes_with_type(nodes, "ShaderNodeTexImage")
                if len(textures) == 1:
                    material.name = textures[0].image.name

    @staticmethod
    def _load_room(node: Dict[str, Any], metadata: Dict[str, Union[str, int]],
                   material_adjustments: List[Dict[str, str]], transform: Matrix, house_id: str,
                   parent: Entity, room_per_object: Dict[int, Entity], label_mapping: LabelIdMapping) \
            -> List[Union[Entity, MeshObject]]:
        """ Load the room specified in the given node.

        :param node: The node dict which contains information from house.json..
        :param metadata: A dict of metadata which will be written into the object's custom data.
        :param material_adjustments: Adjustments to the materials which were specified inside house.json.
        :param transform: The transformation that should be applied to the loaded objects.
        :param house_id: The id of the current house.
        :param parent: The parent object to which the room should be linked
        :param room_per_object: A dict for object -> room lookup (Will be written into)
        :return: The list of loaded mesh objects.
        """
        # Build empty room object which acts as a parent for all objects inside
        room_obj = create_empty("Room#" + node["id"])
        room_obj.set_cp("type", "Room")
        room_obj.set_cp("bbox", SuncgLoader._correct_bbox_frame(node["bbox"]))
        room_obj.set_cp("roomTypes", node["roomTypes"])
        room_obj.set_parent(parent)
        loaded_objects = [room_obj]

        # Store indices of all contained objects in
        if "nodeIndices" in node:
            for child_id in node["nodeIndices"]:
                room_per_object[child_id] = room_obj

        if "hideFloor" not in node or node["hideFloor"] != 1:
            metadata["type"] = "Floor"
            metadata["category_id"] = label_mapping.id_from_label("floor")
            metadata["fine_grained_class"] = "floor"
            loaded_objects += SuncgLoader._load_obj(
                os.path.join(SuncgLoader._suncg_dir, "room", house_id, node["modelId"] + "f.obj"), metadata,
                material_adjustments, transform, room_obj)

        if "hideCeiling" not in node or node["hideCeiling"] != 1:
            metadata["type"] = "Ceiling"
            metadata["category_id"] = label_mapping.id_from_label("ceiling")
            metadata["fine_grained_class"] = "ceiling"
            loaded_objects += SuncgLoader._load_obj(
                os.path.join(SuncgLoader._suncg_dir, "room", house_id, node["modelId"] + "c.obj"), metadata,
                material_adjustments, transform, room_obj)

        if "hideWalls" not in node or node["hideWalls"] != 1:
            metadata["type"] = "Wall"
            metadata["category_id"] = label_mapping.id_from_label("wall")
            metadata["fine_grained_class"] = "wall"
            loaded_objects += SuncgLoader._load_obj(
                os.path.join(SuncgLoader._suncg_dir, "room", house_id, node["modelId"] + "w.obj"), metadata,
                material_adjustments, transform, room_obj)

        return loaded_objects

    @staticmethod
    def _load_ground(node: Dict[str, Any], metadata: Dict[str, Union[str, int]],
                     material_adjustments: List[Dict[str, str]],
                     transform: Matrix, house_id: str, parent: Entity, label_mapping: LabelIdMapping) -> List[
        MeshObject]:
        """ Load the ground specified in the given node.

        :param node: The node dict which contains information from house.json..
        :param metadata: A dict of metadata which will be written into the object's custom data.
        :param material_adjustments: Adjustments to the materials which were specified inside house.json.
        :param transform: The transformation that should be applied to the loaded objects.
        :param house_id: The id of the current house.
        :param parent: The parent object to which the ground should be linked
        :return: The list of loaded mesh objects.
        """
        metadata["type"] = "Ground"
        metadata["category_id"] = label_mapping.id_from_label("floor")
        metadata["fine_grained_class"] = "ground"
        return SuncgLoader._load_obj(os.path.join(SuncgLoader._suncg_dir, "room", house_id, node["modelId"] + "f.obj"),
                                     metadata, material_adjustments, transform, parent)

    @staticmethod
    def _load_object(node: Dict[str, Any], metadata: Dict[str, Union[str, int]],
                     material_adjustments: List[Dict[str, str]],
                     transform: Matrix, parent: Entity) -> List[MeshObject]:
        """ Load the object specified in the given node.

        :param node: The node dict which contains information from house.json..
        :param metadata: A dict of metadata which will be written into the object's custom data.
        :param material_adjustments: Adjustments to the materials which were specified inside house.json.
        :param transform: The transformation that should be applied to the loaded objects.
        :param parent: The parent object to which the ground should be linked
        :return: The list of loaded mesh objects.
        """
        if "state" not in node or node["state"] == 0:
            return SuncgLoader._load_obj(
                os.path.join(SuncgLoader._suncg_dir, "object", node["modelId"], node["modelId"] + ".obj"), metadata,
                material_adjustments, transform, parent)
        else:
            return SuncgLoader._load_obj(
                os.path.join(SuncgLoader._suncg_dir, "object", node["modelId"], node["modelId"] + "_0.obj"), metadata,
                material_adjustments, transform, parent)

    @staticmethod
    def _correct_bbox_frame(bbox: dict) -> dict:
        """ Corrects the coordinate frame of the given bbox.

        :param bbox: The bbox.
        :return: The corrected bbox.
        """
        return {
            "min": change_coordinate_frame_of_point(bbox["min"], ["X", "-Z", "Y"]),
            "max": change_coordinate_frame_of_point(bbox["max"], ["X", "-Z", "Y"])
        }

    @staticmethod
    def _load_box(node: Dict[str, Any], material_adjustments: List[Dict[str, str]], transform: Matrix, parent: Entity,
                  label_mapping: LabelIdMapping) -> List[MeshObject]:
        """ Creates a cube inside blender which follows the specifications of the given node.

        :param node: The node dict which contains information from house.json..
        :param material_adjustments: Adjustments to the materials which were specified inside house.json.
        :param transform: The transformation that should be applied to the loaded objects.
        :param parent: The parent object to which the ground should be linked
        :return: The list of loaded mesh objects.
        """
        box = create_primitive("CUBE")
        box.set_name("Box#" + node["id"])
        # Scale the cube to the required dimensions
        local2world_mat = Matrix.Scale(node["dimensions"][0] / 2, 4, (1.0, 0.0, 0.0)) \
                          @ Matrix.Scale(node["dimensions"][1] / 2, 4, (0.0, 1.0, 0.0)) \
                          @ Matrix.Scale(node["dimensions"][2] / 2, 4, (0.0, 0.0, 1.0))
        box.set_local2world_mat(local2world_mat)
        bpy.ops.object.editmode_toggle()
        bpy.ops.uv.cube_project()
        bpy.ops.object.editmode_toggle()

        # Create an empty material which is filled in the next step
        box.new_material("material_0")

        SuncgLoader._transform_and_colorize_object(box, material_adjustments, transform, parent)
        # set class to void
        box.set_cp("category_id", label_mapping.id_from_label("void"))
        # Rotate cube to match objects loaded from .obj, has to be done after transformations have been applied
        box.set_local2world_mat(Matrix.Rotation(math.radians(90), 4, "X") @ Matrix(box.get_local2world_mat()))

        return [box]

    @staticmethod
    def _load_obj(path: str, metadata: Dict[str, Union[str, int]], material_adjustments: List[Dict[str, str]],
                  transform: Optional[Matrix] = None, parent: Optional[Entity] = None) -> List[MeshObject]:
        """ Load the wavefront object file from the given path and adjust according to the given arguments.

        :param path: The path to the .obj file.
        :param metadata: A dict of metadata which will be written into the object's custom data.
        :param material_adjustments: Adjustments to the materials which were specified inside house.json.
        :param transform: The transformation that should be applied to the loaded objects.
        :param parent: The parent object to which the object should be linked
        :return: The list of loaded mesh objects.
        """
        if not os.path.exists(path):
            print("Warning: " + path + " is missing")
            return []
        else:
            object_already_loaded = path in SuncgLoader._collection_of_loaded_objs
            loaded_objects = load_obj(filepath=path, cached_objects=SuncgLoader._collection_of_loaded_objs)
            if object_already_loaded:
                print("Duplicate object: {}".format(path))
                for object in loaded_objects:
                    # the original object matrix from the .obj loader -> is not an identity matrix
                    object.set_local2world_mat(Matrix([[1, 0, 0, 0], [0, 0, -1, 0], [0, 1, 0, 0], [0, 0, 0, 1]]))
                    # remove all custom properties
                    object.clear_all_cps()
            # Go through all imported objects
            for object in loaded_objects:
                for key in metadata.keys():
                    object.set_cp(key, metadata[key])

                SuncgLoader._transform_and_colorize_object(object, material_adjustments, transform, parent)

            return loaded_objects

    @staticmethod
    def _transform_and_colorize_object(object: MeshObject, material_adjustments: List[Dict[str, str]],
                                       transform: Optional[Matrix] = None, parent: Optional[Entity] = None):
        """ Applies the given transformation to the object and refactors its materials.

        Material is replaced with an existing material if possible or is changed according to the material_adjustments

        :param object: The object to use.
        :param material_adjustments: A list of adjustments to make. (Each element i corresponds to material_i)
        :param transform: The transformation matrix to apply
        :param parent: The parent object to which the object should be linked
        """
        if parent is not None:
            object.set_parent(parent)

        if transform is not None:
            # Apply transformation
            object.apply_T(transform)

        for i, mat in enumerate(object.get_materials()):
            if mat is None:
                continue
            # the material name of an object contains a nr, which is mentioned in the material_adjustments
            index = mat.get_name()[mat.get_name().find("_") + 1:]
            if "." in index:
                index = index[:index.find(".")]
            index = int(index)

            # check if this index is mentioned in material_adjustments and if a texture is necessary
            force_texture = index < len(material_adjustments) and "texture" in material_adjustments[index]
            SuncgLoader._recreate_material_nodes(mat, force_texture)

            if index < len(material_adjustments):
                SuncgLoader._adjust_material_nodes(mat, material_adjustments[index])
            mat_type, value = SuncgLoader._get_type_and_value_from_mat(mat)
            current_mats = SuncgLoader._collection_of_loaded_mats[mat_type]
            if value in current_mats:
                object.set_material(i, current_mats[value])
            else:
                # save the current material for later
                current_mats[value] = mat

    @staticmethod
    def _get_type_and_value_from_mat(mat: Material) -> Tuple[str, str]:
        """
        Returns the type of the material -> either diffuse or with texture (there are only two in SUNCG)

        :param mat: the material where the type and value should be determined
        :return: mat_type, value: mat_type is either "diffuse" or "texture", the value contains either name of the \
                                 image or the color mapped to an RGB string of the values
        """
        image_node = mat.get_nodes_with_type('TexImage')
        if len(image_node) == 1:
            # there is an image node -> type texture
            mat_type = "texture"
            image_node = image_node[0]
            if image_node.image is None:
                raise Exception("The image does not have a texture for material: {}".format(mat.get_name()))
            value = image_node.image.name
            if "." in value:
                value = value[:value.find(".")]
        else:
            mat_type = "diffuse"
            principled_node = mat.get_the_one_node_with_type("BsdfPrincipled")
            used_keys = list(principled_node.inputs["Base Color"].default_value)
            alpha = principled_node.inputs['Alpha'].default_value
            used_keys.append(alpha)
            value = "_".join([str(int(255. * ele)) for ele in used_keys])
        return mat_type, value

    @staticmethod
    def _recreate_material_nodes(mat: Material, force_texture: bool):
        """ Remove all nodes and recreate a diffuse node, optionally with texture.

        This will replace all material nodes with only a diffuse and a texturing node (to speedup rendering).

        :param mat: The blender material
        :param force_texture: True, if there always should be a texture node created even if the material has at the moment no texture
        """
        image_node = mat.get_nodes_with_type('TexImage')
        # if there is no image no create one
        if force_texture and len(image_node) == 0:
            # The principled BSDF node contains all imported material properties
            principled_node = mat.get_the_one_node_with_type("BsdfPrincipled")

            uv_node = mat.new_node('ShaderNodeTexCoord')
            # create an image node and link it
            image_node = mat.new_node('ShaderNodeTexImage')
            mat.link(uv_node.outputs['UV'], image_node.inputs['Vector'])
            mat.link(image_node.outputs['Color'], principled_node.inputs['Base Color'])

    @staticmethod
    def _adjust_material_nodes(mat: Material, adjustments: Dict[str, str]):
        """ Adjust the material node of the given material according to the given adjustments.

        Textures or diffuse colors will be changed according to the given material_adjustments.

        :param mat: The blender material.
        :param adjustments: A dict containing a new "diffuse" color or a new "texture" path
        """

        if "diffuse" in adjustments:
            principle_node = mat.get_the_one_node_with_type("BsdfPrincipled")
            principle_node.inputs['Base Color'].default_value = Utility.hex_to_rgba(adjustments["diffuse"])

        if "texture" in adjustments:
            image_path = os.path.join(SuncgLoader._suncg_dir, "texture", adjustments["texture"])
            image_path = resolve_path(image_path)

            if os.path.exists(image_path + ".png"):
                image_path += ".png"
            else:
                image_path += ".jpg"

            image_node = mat.get_the_one_node_with_type("ShaderNodeTexImage")
            if os.path.exists(image_path):
                image_node.image = bpy.data.images.load(image_path, check_existing=True)
            else:
                print(
                    "Warning: Cannot load texture, path does not exist: {}, remove image node again".format(image_path))
                mat.remove_node(image_node)

    @staticmethod
    def _read_model_category_mapping(path: str):
        """ Reads in the model category mapping csv.

        :param path: The path to the csv file.
        """
        object_label_map = {}
        object_fine_grained_label_map = {}
        object_coarse_grained_label_map = {}

        with open(resolve_path(path), 'r') as csvfile:
            reader = csv.DictReader(csvfile)
            for row in reader:
                object_label_map[row["model_id"]] = row["nyuv2_40class"]
                object_fine_grained_label_map[row["model_id"]] = row["fine_grained_class"]
                object_coarse_grained_label_map[row["model_id"]] = row["coarse_grained_class"]

        return object_label_map, object_fine_grained_label_map, object_coarse_grained_label_map<|MERGE_RESOLUTION|>--- conflicted
+++ resolved
@@ -41,12 +41,7 @@
     with open(resolve_path(house_path), "r") as f:
         config = json.load(f)
 
-<<<<<<< HEAD
-    object_label_map, object_fine_grained_label_map, object_coarse_grained_label_map = SuncgLoader._read_model_category_mapping(
-        os.path.join('resources', 'suncg', 'Better_labeling_for_NYU.csv'))
-=======
     object_label_map, object_fine_grained_label_map, object_coarse_grained_label_map = SuncgLoader._read_model_category_mapping(resolve_resource(os.path.join('suncg', 'Better_labeling_for_NYU.csv')))
->>>>>>> f82964ea
 
     house_id = config["id"]
     loaded_objects = []

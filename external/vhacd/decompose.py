# ----------------
# V-HACD Blender add-on
# Copyright (c) 2014, Alain Ducharme
# ----------------
# This software is provided 'as-is', without any express or implied warranty.
# In no event will the authors be held liable for any damages arising from the use of this software.
# Permission is granted to anyone to use this software for any purpose,
# including commercial applications, and to alter it and redistribute it freely,
# subject to the following restrictions:
#
# 1. The origin of this software must not be misrepresented; you must not claim that you wrote the original software. If you use this software in a product, an acknowledgment in the product documentation would be appreciated but is not required.
# 2. Altered source versions must be plainly marked as such, and must not be misrepresented as being the original software.
# 3. This notice may not be removed or altered from any source distribution.

#
# NOTE: requires/calls Khaled Mamou's VHACD executable found here: https://github.com/kmammou/v-hacd/
# We specifically asked for the permission to use this inside BlenderProc. All rights are still with Khaled Mamou.

import os
from sys import platform

import git

from src.utility.Utility import Utility
import bpy
from mathutils import Matrix
import bmesh
from subprocess import Popen
import shutil

def convex_decomposition(ob, temp_dir, resolution=1000000, name_template="?_hull_#", remove_doubles=True, apply_modifiers=True, apply_transforms="NONE", depth=20, concavity=0.0025, plane_downsampling=4, convexhull_downsampling=4, alpha=0.05, beta=0.05, gamma=0.00125, pca=False, mode="VOXEL", max_num_vertices_per_ch=32, min_volume_per_ch=0.0001, cache_dir=None):
    """ Uses V-HACD to decompose the given object.

    :param ob: The blender object to decompose.
    :param temp_dir: The temp directory where to store the convex parts.
    :param resolution: maximum number of voxels generated during the voxelization stage
    :param name_template: The template how to name the convex parts.
    :param remove_doubles: Remove double vertices before decomposition.
    :param apply_modifiers: Apply modifiers before decomposition.
    :param apply_transforms: Apply transforms before decomposition.
    :param depth: maximum number of clipping stages. During each split stage, all the model parts (with a concavity higher than the user defined threshold) are clipped according the "best" clipping plane
    :param concavity: maximum concavity
    :param plane_downsampling: controls the granularity of the search for the "best" clipping plane
    :param convexhull_downsampling: controls the precision of the convex-hull generation process during the clipping plane selection stage
    :param alpha: controls the bias toward clipping along symmetry planes
    :param beta: controls the bias toward clipping along revolution axes
    :param gamma: maximum allowed concavity during the merge stage
    :param pca: enable/disable normalizing the mesh before applying the convex decomposition
    :param mode: 0: voxel-based approximate convex decomposition, 1: tetrahedron-based approximate convex decomposition
    :param max_num_vertices_per_ch: controls the maximum number of triangles per convex-hull
    :param min_volume_per_ch: controls the adaptive sampling of the generated convex-hulls
    :param cache_dir: If a directory is given, convex decompositions are stored there named after the meshes hash. If the same mesh is decomposed a second time, the result is loaded from the cache and the actual decomposition is skipped.
    :return: The list of convex parts composing the given object.
    """
    if platform != "linux" and platform != "linux2":
        raise Exception("Convex decomposition is at the moment only available on linux.")

    # Download v-hacd library if necessary
    vhacd_path = Utility.resolve_path("external/vhacd")
    if not os.path.exists(os.path.join(vhacd_path, "v-hacd")):
        print("Downloading v-hacd library into " + str(vhacd_path))
        git.Git(vhacd_path).clone("git://github.com/kmammou/v-hacd.git")

        print("Building v-hacd")
        os.system(os.path.join(vhacd_path, "build_linux.sh"))

    off_filename = os.path.join(temp_dir, 'vhacd.off')
    outFileName = os.path.join(temp_dir, 'vhacd.wrl')
    logFileName = os.path.join(temp_dir, 'vhacd_log.txt')

    # Apply modifiers
    bpy.ops.object.select_all(action='DESELECT')
    if apply_modifiers:
        mesh = ob.evaluated_get(bpy.context.evaluated_depsgraph_get()).data.copy()
    else:
        mesh = ob.data.copy()

    # Apply transforms
    translation, quaternion, scale = ob.matrix_world.decompose()
    scale_matrix = Matrix(((scale.x, 0, 0, 0), (0, scale.y, 0, 0), (0, 0, scale.z, 0), (0, 0, 0, 1)))
    if apply_transforms in ['S', 'RS', 'LRS']:
        pre_matrix = scale_matrix
        post_matrix = Matrix()
    else:
        pre_matrix = Matrix()
        post_matrix = scale_matrix
    if apply_transforms in ['RS', 'LRS']:
        pre_matrix = quaternion.to_matrix().to_4x4() @ pre_matrix
    else:
        post_matrix = quaternion.to_matrix().to_4x4() @ post_matrix
    if apply_transforms == 'LRS':
        pre_matrix = Matrix.Translation(translation) @ pre_matrix
    else:
        post_matrix = Matrix.Translation(translation) @ post_matrix

    mesh.transform(pre_matrix)

    # Create bmesh
    bm = bmesh.new()
    bm.from_mesh(mesh)
    if remove_doubles:
        bmesh.ops.remove_doubles(bm, verts=bm.verts, dist=0.0001)
    bmesh.ops.triangulate(bm, faces=bm.faces)
    bm.to_mesh(mesh)
    bm.free()

    # Build a hash for the given mesh
    mesh_hash = 0
    for vert in mesh.vertices:
        # Combine the hashes of the local coordinates of all vertices
        mesh_hash = hash((mesh_hash, hash(vert.co[:])))

    if cache_dir is None or not os.path.exists(os.path.join(cache_dir, str(mesh_hash) + ".wrl")):
        vhacd_binary = os.path.join(vhacd_path, "v-hacd", 'bin', "test", "testVHACD")

        # Run V-HACD
        print('\nExporting mesh for V-HACD: {}...'.format(off_filename))
        off_export(mesh, off_filename)
        bpy.data.meshes.remove(mesh)
        cmd_line = ('"{}" --input "{}" --resolution {} --depth {} '
                    '--concavity {:g} --planeDownsampling {} --convexhullDownsampling {} '
                    '--alpha {:g} --beta {:g} --gamma {:g} --pca {:b} --mode {:b} '
                    '--maxNumVerticesPerCH {} --minVolumePerCH {:g} --output "{}" --log "{}"').format(
            vhacd_binary, off_filename, resolution, depth,
            concavity, plane_downsampling, convexhull_downsampling,
            alpha, beta, gamma, pca, mode == 'TETRAHEDRON',
            max_num_vertices_per_ch, min_volume_per_ch, outFileName, logFileName)

        print('Running V-HACD...\n{}\n'.format(cmd_line))
        vhacd_process = Popen(cmd_line, bufsize=-1, close_fds=True, shell=True)
        vhacd_process.wait()

        # Import convex parts
        if not os.path.exists(outFileName):
            raise Exception("No output produced by convex decomposition of object " + ob.name)

        if cache_dir is not None:
<<<<<<< HEAD
            if not os.path.exists(cache_dir):
                os.makedirs(cache_dir)
=======
            # Create cache dir, if it not exists yet
            if not os.path.exists(cache_dir):
                os.makedirs(cache_dir, exist_ok=True)
            # Copy decomposition into cache dir
>>>>>>> 4f09275d
            shutil.copyfile(outFileName, os.path.join(cache_dir, str(mesh_hash) + ".wrl"))
    else:
        outFileName = os.path.join(cache_dir, str(mesh_hash) + ".wrl")

    bpy.ops.import_scene.x3d(filepath=outFileName, axis_forward='Y', axis_up='Z')
    imported = bpy.context.selected_objects

    # Name and transform the loaded parts
    for index, hull in enumerate(imported):
        hull.select_set(False)
        hull.matrix_basis = post_matrix
        name = name_template.replace('?', ob.name, 1)
        name = name.replace('#', str(index + 1), 1)
        if name == name_template:
            name += str(index + 1)
        hull.name = name
        hull.data.name = name
        hull.display_type = 'WIRE'

    return imported

def off_export(mesh, fullpath):
    """ Export triangulated mesh to Object File Format """
    with open(fullpath, 'wb') as off:
        off.write(b'OFF\n')
        off.write(str.encode('{} {} 0\n'.format(len(mesh.vertices), len(mesh.polygons))))
        for vert in mesh.vertices:
            off.write(str.encode('{:g} {:g} {:g}\n'.format(*vert.co)))
        for face in mesh.polygons:
            off.write(str.encode('3 {} {} {}\n'.format(*face.vertices)))<|MERGE_RESOLUTION|>--- conflicted
+++ resolved
@@ -135,15 +135,10 @@
             raise Exception("No output produced by convex decomposition of object " + ob.name)
 
         if cache_dir is not None:
-<<<<<<< HEAD
-            if not os.path.exists(cache_dir):
-                os.makedirs(cache_dir)
-=======
             # Create cache dir, if it not exists yet
             if not os.path.exists(cache_dir):
                 os.makedirs(cache_dir, exist_ok=True)
             # Copy decomposition into cache dir
->>>>>>> 4f09275d
             shutil.copyfile(outFileName, os.path.join(cache_dir, str(mesh_hash) + ".wrl"))
     else:
         outFileName = os.path.join(cache_dir, str(mesh_hash) + ".wrl")

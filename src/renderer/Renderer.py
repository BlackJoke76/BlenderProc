--- conflicted
+++ resolved
@@ -53,10 +53,6 @@
         if not os.path.exists(self.output_dir):
             os.makedirs(self.output_dir)
 
-<<<<<<< HEAD
-        bpy.context.scene.render.filepath = os.path.join(output_dir, self.config.get_string("output_file_prefix", default_prefix))        
-        bpy.ops.render.render(animation=True, write_still=True)
-=======
         bpy.context.scene.render.filepath = os.path.join(self.output_dir, self.config.get_string("output_file_prefix", default_prefix))
         bpy.ops.render.render(animation=True, write_still=True)
 
@@ -70,5 +66,4 @@
         if "output" in bpy.context.scene:
             bpy.context.scene["output"] += [output]
         else:
-            bpy.context.scene["output"] = [output]
->>>>>>> b35ee4d0
+            bpy.context.scene["output"] = [output]
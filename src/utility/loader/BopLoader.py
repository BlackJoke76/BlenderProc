from src.utility.MathUtility import MathUtility
from src.utility.SetupUtility import SetupUtility
SetupUtility.setup_pip(["scikit-image", "pypng==0.0.20", "scipy", "matplotlib", "pytz"])

import os
import sys
from random import choice
from typing import List

import bpy
import numpy as np
from mathutils import Matrix, Vector

from src.utility.CameraUtility import CameraUtility
from src.utility.MeshObjectUtility import MeshObject
from src.utility.Utility import Utility
from src.utility.MathUtility import MathUtility
from src.utility.MaterialUtility import Material



class BopLoader:

    @staticmethod
    def load(bop_dataset_path: str, temp_dir: str, sys_paths: list, model_type: str = "", cam_type: str = "", split: str = "test", scene_id: int = -1, obj_ids: list = [], sample_objects: bool = False, num_of_objs_to_sample: int = None, obj_instances_limit: int = -1, move_origin_to_x_y_plane: bool = False, source_frame: list = ["X", "-Y", "-Z"], mm2m: bool = False) -> List[MeshObject]:
        """ Loads the 3D models of any BOP dataset and allows replicating BOP scenes

        - Interfaces with the bob_toolkit, allows loading of train, val and test splits
        - Relative camera poses are loaded/computed with respect to a reference model
        - Sets real camera intrinsics

        :param bop_dataset_path: Full path to a specific bop dataset e.g. /home/user/bop/tless.
        :param temp_dir: A temp directory which is used for writing the temporary .ply file.
        :param sys_paths: System paths to append.
        :param model_type: Optionally, specify type of BOP model.  Available: [reconst, cad or eval].
        :param cam_type: Camera type. If not defined, dataset-specific default camera type is used.
        :param split: Optionally, test or val split depending on BOP dataset.
        :param scene_id: Optionally, specify BOP dataset scene to synthetically replicate. Default: -1 (no scene is replicated,
                         only BOP Objects are loaded).
        :param obj_ids: List of object ids to load. Default: [] (all objects from the given BOP dataset if scene_id is not
                        specified).
        :param sample_objects: Toggles object sampling from the specified dataset.
        :param num_of_objs_to_sample: Amount of objects to sample from the specified dataset. If this amount is bigger than the dataset
                                      actually contains, then all objects will be loaded.
        :param obj_instances_limit: Limits the amount of object copies when sampling. Default: -1 (no limit).
        :param move_origin_to_x_y_plane: Move center of the object to the lower side of the object, this will not work when used in combination with
                                         pose estimation tasks! This is designed for the use-case where BOP objects are used as filler objects in
                                         the background.
        :param source_frame: Can be used if the given positions and rotations are specified in frames different from the blender
                            frame. Has to be a list of three strings. Example: ['X', '-Z', 'Y']: Point (1,2,3) will be transformed
                            to (1, -3, 2). Available: ['X', 'Y', 'Z', '-X', '-Y', '-Z'].
        :param mm2m: Specify whether to convert poses and models to meters.
        :return: The list of loaded mesh objects.
        """

        for sys_path in sys_paths:
            if 'bop_toolkit' in sys_path:
                sys.path.append(sys_path)

        scale = 0.001 if mm2m else 1
        bop_dataset_name = os.path.basename(bop_dataset_path)
        has_external_texture = bop_dataset_name in ["ycbv", "ruapc"]
        if obj_ids or sample_objects:
            allow_duplication = True
        else:
            allow_duplication = False

        datasets_path = os.path.dirname(bop_dataset_path)
        dataset = os.path.basename(bop_dataset_path)
        
        print("bob: {}, dataset_path: {}".format(bop_dataset_path, datasets_path))
        print("dataset: {}".format(dataset))

        try:
            from bop_toolkit_lib import dataset_params, inout
        except ImportError as error:
            print('ERROR: Please download the bop_toolkit package and add it to sys_paths in config!')
            print('https://github.com/thodan/bop_toolkit')
            raise error

        model_p = dataset_params.get_model_params(datasets_path, dataset, model_type=model_type if model_type else None)
        cam_p = dataset_params.get_camera_params(datasets_path, dataset, cam_type=cam_type if cam_type else None)

        try:
            split_p = dataset_params.get_split_params(datasets_path, dataset, split=split)
        except ValueError:
            raise Exception("Wrong path or {} split does not exist in {}.".format(split, dataset))

        bpy.context.scene.render.resolution_x = cam_p['im_size'][0]
        bpy.context.scene.render.resolution_y = cam_p['im_size'][1]

        loaded_objects = []

        # only load all/selected objects here, use other modules for setting poses
        # e.g. camera.CameraSampler / object.ObjectPoseSampler
        if scene_id == -1:

            # TLESS exception because images are cropped
            if bop_dataset_name in ['tless']:
                cam_p['K'][0, 2] = split_p['im_size'][0] / 2
                cam_p['K'][1, 2] = split_p['im_size'][1] / 2

            # set camera intrinsics
            CameraUtility.set_intrinsics_from_K_matrix(cam_p['K'], split_p['im_size'][0], split_p['im_size'][1])

            obj_ids = obj_ids if obj_ids else model_p['obj_ids']
            # if sampling is enabled
            if sample_objects:
                loaded_ids = {}
                loaded_amount = 0
                if obj_instances_limit != -1 and len(obj_ids) * obj_instances_limit < num_of_objs_to_sample:
                    raise RuntimeError("{}'s {} split contains {} objects, {} object where requested to sample with "
                                       "an instances limit of {}. Raise the limit amount or decrease the requested "
                                       "amount of objects.".format(bop_dataset_path, split, len(obj_ids),
                                                                   num_of_objs_to_sample,
                                                                   obj_instances_limit))
                while loaded_amount != num_of_objs_to_sample:
                    random_id = choice(obj_ids)
                    if random_id not in loaded_ids.keys():
                        loaded_ids.update({random_id: 0})
                    # if there is no limit or if there is one, but it is not reached for this particular object
                    if obj_instances_limit == -1 or loaded_ids[random_id] < obj_instances_limit:
                        cur_obj = BopLoader._load_mesh(random_id, model_p, bop_dataset_name, has_external_texture, temp_dir, allow_duplication, scale)
                        loaded_ids[random_id] += 1
                        loaded_amount += 1
                        loaded_objects.append(cur_obj)
                    else:
                        print("ID {} was loaded {} times with limit of {}. Total loaded amount {} while {} are "
                              "being requested".format(random_id, loaded_ids[random_id], obj_instances_limit,
                                                       loaded_amount, num_of_objs_to_sample))
            else:
                for obj_id in obj_ids:
                    cur_obj = BopLoader._load_mesh(obj_id, model_p, bop_dataset_name, has_external_texture, temp_dir, allow_duplication, scale)
                    loaded_objects.append(cur_obj)

        # replicate scene: load scene objects, object poses, camera intrinsics and camera poses
        else:
            sc_gt = inout.load_scene_gt(split_p['scene_gt_tpath'].format(**{'scene_id': scene_id}))
            sc_camera = inout.load_json(split_p['scene_camera_tpath'].format(**{'scene_id': scene_id}))
            for i, (cam_id, insts) in enumerate(sc_gt.items()):
                cam_K, cam_H_m2c_ref = BopLoader._get_ref_cam_extrinsics_intrinsics(sc_camera, cam_id, insts, scale)

                if i == 0:
                    # define world = first camera
                    cam_H_m2w_ref = cam_H_m2c_ref.copy()

                    cur_objs = []
                    # load scene objects and set their poses
                    for inst in insts:                           
                        cur_objs.append(BopLoader._load_mesh(inst['obj_id'], model_p, bop_dataset_name, has_external_texture, temp_dir, allow_duplication, scale))
                        BopLoader.set_object_pose(cur_objs[-1], inst, scale)

                cam_H_c2w = BopLoader._compute_camera_to_world_trafo(cam_H_m2w_ref, cam_H_m2c_ref, source_frame)
                # set camera intrinsics
                CameraUtility.set_intrinsics_from_K_matrix(cam_K, split_p['im_size'][0], split_p['im_size'][1])

                # set camera extrinsics as next frame
                frame_id = CameraUtility.add_camera_pose(cam_H_c2w)

                # Add key frame for camera shift, as it changes from frame to frame in the tless replication
                cam = bpy.context.scene.camera.data
                cam.keyframe_insert(data_path='shift_x', frame=frame_id)
                cam.keyframe_insert(data_path='shift_y', frame=frame_id)

                # Copy object poses to key frame (to be sure)
                for cur_obj in cur_objs:                           
                    BopLoader._insert_key_frames(cur_obj, frame_id)

        # move the origin of the object to the world origin and on top of the X-Y plane
        # makes it easier to place them later on, this does not change the `.location`
        # This is only useful if the BOP objects are not used in a pose estimation scenario.
        if move_origin_to_x_y_plane:
            for obj in loaded_objects:
                obj.move_origin_to_bottom_mean_point()

        return loaded_objects

    @staticmethod
    def _compute_camera_to_world_trafo(cam_H_m2w_ref: np.array, cam_H_m2c_ref: np.array, source_frame: list) -> np.ndarray:
        """ Returns camera to world transformation in blender coords.

        :param cam_H_m2c_ref: (4x4) Homog trafo from object to camera coords.
        :param cam_H_m2w_ref: (4x4) Homog trafo from object to world coords.
        :param source_frame: Can be used if the given positions and rotations are specified in frames different from the blender frame.
        :return: cam_H_c2w: (4x4) Homog trafo from camera to world coords.
        """

        cam_H_c2w = np.dot(cam_H_m2w_ref, np.linalg.inv(cam_H_m2c_ref))

        print('-----------------------------')
        print("Cam: {}".format(cam_H_c2w))
        print('-----------------------------')
        
        # transform from OpenCV to blender coords
        cam_H_c2w = MathUtility.change_source_coordinate_frame_of_transformation_matrix(cam_H_c2w, source_frame)
 
        return cam_H_c2w


    @staticmethod
    def set_object_pose(cur_obj: bpy.types.Object, inst: dict, scale: float):
        """ Set object pose for current obj

        :param cur_obj: Current object.
        :param inst: instance from BOP scene_gt file.
        :param scale: factor to transform set pose in mm or meters.
        """

        cam_H_m2c = np.eye(4)
        cam_H_m2c[:3, :3] = np.array(inst['cam_R_m2c']).reshape(3, 3)
        cam_H_m2c[:3, 3] = np.array(inst['cam_t_m2c']).reshape(3) * scale

        # world = camera @ i=0
        cam_H_m2w = cam_H_m2c

        print('-----------------------------')
        print("Model: {}".format(cam_H_m2w))
        print('-----------------------------')

        cur_obj.set_local2world_mat(Matrix(cam_H_m2w))
        cur_obj.set_scale(Vector((scale, scale, scale)))

    @staticmethod
    def _insert_key_frames(obj: bpy.types.Object, frame_id: int):
        """ Insert key frames for given object pose.

        :param obj: Loaded object.
        :param frame_id: The frame number where key frames should be inserted.
        """

        obj.set_location(obj.get_location(), frame_id)
        obj.set_rotation_euler(obj.get_rotation(), frame_id)

    @staticmethod
    def _get_ref_cam_extrinsics_intrinsics(sc_camera: dict, cam_id: int, insts: dict, scale: float) -> np.array:
        """ Get camK and transformation from object instance 0 to camera cam_id as reference.

        :param sc_camera: BOP scene_camera file.
        :param cam_id: BOP camera id.
        :param insts: Instance from BOP scene_gt file.
        :param scale: Factor to transform get pose in mm or meters.
        :return (camK, cam_H_m2c_ref): loaded camera matrix. Loaded object to camera transformation.
        """

        cam_K = np.array(sc_camera[str(cam_id)]['cam_K']).reshape(3,3)
        cam_H_m2c_ref = np.eye(4)
        cam_H_m2c_ref[:3,:3] = np.array(insts[0]['cam_R_m2c']).reshape(3,3) 
        cam_H_m2c_ref[:3, 3] = np.array(insts[0]['cam_t_m2c']).reshape(3) * scale

        return (cam_K, cam_H_m2c_ref)

    @staticmethod
    def _get_loaded_obj(model_path: str) -> bpy.types.Object:
        """ Returns the object if it has already been loaded.
 
        :param model_path: Model path of the new object.
        :return: Object if found, else return None.
        """
        for loaded_obj in bpy.context.scene.objects:
            if 'model_path' in loaded_obj and loaded_obj['model_path'] == model_path:
                return loaded_obj
        return


    @staticmethod
    def _load_mesh(obj_id: int, model_p: dict, bop_dataset_name: str, has_external_texture: bool, temp_dir: str, allow_duplication: bool, scale: float = 1) -> MeshObject:
        """ Loads BOP mesh and sets category_id.

        :param obj_id: The obj_id of the BOP Object.
        :param model_p: model parameters defined in dataset_params.py in bop_toolkit.
        :param bop_dataset_name: The name of the used bop dataset.
        :param has_external_texture: Set to True, if the object has an external texture.
        :param temp_dir: A temp directory which is used for writing the temporary .ply file.
        :param allow_duplication: If True, the object is duplicated if it already exists.
        :param scale: factor to transform set pose in mm or meters.
        :return: Loaded mesh object.
        """

        model_path = model_p['model_tpath'].format(**{'obj_id': obj_id})

        texture_file_path = ""  # only needed for ycbv objects

        # Gets the objects if it is already loaded         
        cur_obj = BopLoader._get_loaded_obj(model_path)
        # if the object was not previously loaded - load it, if duplication is allowed - duplicate it
        if cur_obj is None:
            if has_external_texture:
                if os.path.exists(model_path):
                    new_file_ply_content = ""
                    with open(model_path, "r") as file:
                        new_file_ply_content = file.read()
                        texture_pos = new_file_ply_content.find("comment TextureFile ") + len("comment TextureFile ")
                        texture_file_name = new_file_ply_content[texture_pos:
                                                                 new_file_ply_content.find("\n", texture_pos)]
                        texture_file_path = os.path.join(os.path.dirname(model_path), texture_file_name)
                        new_file_ply_content = new_file_ply_content.replace("property float texture_u",
                                                                            "property float s")
                        new_file_ply_content = new_file_ply_content.replace("property float texture_v",
                                                                            "property float t")
                    model_name = os.path.basename(model_path)
                    tmp_ply_file = os.path.join(temp_dir, model_name)
                    with open(tmp_ply_file, "w") as file:
                        file.write(new_file_ply_content)
                    bpy.ops.import_mesh.ply(filepath=tmp_ply_file)
                    cur_obj = bpy.context.selected_objects[-1]
            else:
                bpy.ops.import_mesh.ply(filepath=model_path)
                cur_obj = bpy.context.selected_objects[-1]
        elif allow_duplication:
            bpy.ops.object.duplicate({"object": cur_obj, "selected_objects": [cur_obj]})
            cur_obj = bpy.context.selected_objects[-1]

        cur_obj.scale = Vector((scale, scale, scale))
        cur_obj['category_id'] = obj_id
        cur_obj['model_path'] = model_path
        cur_obj["is_bop_object"] = True
        cur_obj["bop_dataset_name"] = bop_dataset_name
        
        if not has_external_texture:
            mat = BopLoader._load_materials(cur_obj, bop_dataset_name)
            mat = Material(mat)
            mat.map_vertex_color()
        elif texture_file_path != "":
            # ycbv objects contain normal image textures, which should be used instead of the vertex colors
            BopLoader._load_texture(cur_obj, texture_file_path, bop_dataset_name)
        return MeshObject(cur_obj)

    @staticmethod
    def _load_materials(cur_obj: bpy.types.Object, bop_dataset_name: str) -> bpy.types.Material:
        """ Loads / defines materials, e.g. vertex colors.
        
        :param cur_obj: The object to use.
        :param bop_dataset_name: The name of the used bop dataset.
        :return: Material with vertex color.
        """

        mat = cur_obj.data.materials.get("Material")
        
        if mat is None:
            # create material
            mat = bpy.data.materials.new(name="bop_" + bop_dataset_name + "_vertex_col_material")

        mat.use_nodes = True

        if cur_obj.data.materials:
            # assign to 1st material slot
            cur_obj.data.materials[0] = mat
        else:
            # no slots
            cur_obj.data.materials.append(mat)

        return mat

    @staticmethod
    def _load_texture(cur_obj: bpy.types.Object, texture_file_path: str, bop_dataset_name: str):
        """
        Load the textures for the ycbv objects, only those contain texture information

        :param cur_obj: The object to use.
        :param texture_file_path: path to the texture file (most likely ".png")
        :param bop_dataset_name: The name of the used bop dataset.
        """
        mat = bpy.data.materials.new(name="bop_" + bop_dataset_name + "_texture_material")

        mat.use_nodes = True

        nodes = mat.node_tree.nodes
        links = mat.node_tree.links

        color_image = nodes.new('ShaderNodeTexImage')
        if not os.path.exists(texture_file_path):
            raise Exception("The texture path for the ycbv object could not be loaded from the "
                            "file: {}".format(texture_file_path))
        color_image.image = bpy.data.images.load(texture_file_path, check_existing=True)

        principled = Utility.get_the_one_node_with_type(nodes, "BsdfPrincipled")
        links.new(color_image.outputs["Color"], principled.inputs["Base Color"])

        if cur_obj.data.materials:
            # assign to 1st material slot
            cur_obj.data.materials[0] = mat
        else:
            # no slots
            cur_obj.data.materials.append(mat)

<<<<<<< HEAD

    @staticmethod
    def _link_col_node(mat: bpy.types.Material):
        """ Links a color attribute node to a Principled BSDF node.

        :param mat: The material to use.
        """
        nodes = mat.node_tree.nodes
        links = mat.node_tree.links

        attr_node = nodes.new(type='ShaderNodeAttribute')
        attr_node.attribute_name = 'Col'

        principled_node = Utility.get_the_one_node_with_type(nodes, "BsdfPrincipled")

        links.new(attr_node.outputs['Color'], principled_node.inputs['Base Color'])
=======
>>>>>>> 0efbe5f8
<|MERGE_RESOLUTION|>--- conflicted
+++ resolved
@@ -383,22 +383,3 @@
             # no slots
             cur_obj.data.materials.append(mat)
 
-<<<<<<< HEAD
-
-    @staticmethod
-    def _link_col_node(mat: bpy.types.Material):
-        """ Links a color attribute node to a Principled BSDF node.
-
-        :param mat: The material to use.
-        """
-        nodes = mat.node_tree.nodes
-        links = mat.node_tree.links
-
-        attr_node = nodes.new(type='ShaderNodeAttribute')
-        attr_node.attribute_name = 'Col'
-
-        principled_node = Utility.get_the_one_node_with_type(nodes, "BsdfPrincipled")
-
-        links.new(attr_node.outputs['Color'], principled_node.inputs['Base Color'])
-=======
->>>>>>> 0efbe5f8

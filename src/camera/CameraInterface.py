--- conflicted
+++ resolved
@@ -287,10 +287,6 @@
 
             cam2world_matrix = MathUtility.build_transformation_mat(position, rotation_matrix)
         else: 
-<<<<<<< HEAD
-            cam2world_matrix = Matrix(np.array(config.get_list("cam2world_matrix")).reshape(4, 4).astype(np.float32))
-=======
             cam2world_matrix = np.array(config.get_list("cam2world_matrix")).reshape(4, 4).astype(np.float32)
->>>>>>> 2825ebb2
             cam2world_matrix = MathUtility.transform_matrix_to_blender_coord_frame(cam2world_matrix, self.source_frame)
         return cam2world_matrix